<!DOCTYPE html>
<html>
<head>
  <title>holochainClient test</title>
  <meta charset="UTF-8"/>
</head>
<body>
  <form id="form">
    <input type="text" id="message"/>
    <input type="submit" value="Send" />
  </form>
  <button id="info">Get info</button>
  <button id="close">Close WS connection</button>
  <div id="output"></div>

<<<<<<< HEAD
  <script type="text/javascript" src="dist/index.js"></script>
=======
  <script type="text/javascript" src="lib/holochainClient.js"></script>
>>>>>>> 4b412e9e

  <script type="text/javascript">
    const holochainUrl =  'ws://localhost:3000/'

    window.holochainClient.connect(holochainUrl).then(({call, close}) => {
      document.getElementById('form').addEventListener('submit', e => {
        e.preventDefault()

        // First, get instance info...
        call('info/instances')().then(info => {
          const instance = getInstance(info, 'the_dna_hash', 'the_agent_hash')
          const zomeName = 'blog'
          const functionName = 'create_post'
          const params = {
            content: document.querySelector('#message').value,
            in_reply_to: 'in reply to'
          }
          const createPost = call(instance, zomeName, functionName)
          createPost(params)
        })
      })

      document.getElementById('info').addEventListener('click', e => {
        call('info/instances')().then(data => console.log(data))
      })

      document.getElementById('close').addEventListener('click', e => {
        close()
      })
    })

    function getInstance(info, dna, agent) {
      const entry = Object.entries(info)
        .find(([id, value]) => value.dna === dna && value.agent === agent)
      if (entry) {
        return entry[1].id
      } else {
        return null
      }
    }

  </script>
</body>
</html><|MERGE_RESOLUTION|>--- conflicted
+++ resolved
@@ -13,11 +13,7 @@
   <button id="close">Close WS connection</button>
   <div id="output"></div>
 
-<<<<<<< HEAD
   <script type="text/javascript" src="dist/index.js"></script>
-=======
-  <script type="text/javascript" src="lib/holochainClient.js"></script>
->>>>>>> 4b412e9e
 
   <script type="text/javascript">
     const holochainUrl =  'ws://localhost:3000/'

# hc-web-client

Thin wrapper around `rpc-websockets` to enable calling zome functions in Holochain apps installed in a conductor. This module aims to fill a similar role to web3.js and allow for connecting to a holochain instance in a variety of scenarios.

## Installation

The module can either be imported and used as part of a compiled web application or used in pure HTML. In the first case it is reccomended to download and install via npm `npm install @holochain/hc-web-client`. It can then be imported or required using

```javascript
const { connect } = require('@holochain/hc-web-client')
// or
import { connect } from '@holochain/hc-web-client'
```

For the pure HTML case the hc-web-client.js file in the `dist/` folder must be moved to your project directory and imported using
```html
<script type="text/javascript" src="path/to/hc-web-client-0.0.1.browser.min.js"></script>
```
This will add a holochainClient field to the window object.

## Usage

### Scenario 1

A full URL including port to the holochain interface is known and will never change. This is ok for development or very specific applications. Usage:

```javascript
<<<<<<< HEAD
connect("ws://localhost:3000").then(({call, close}) => {
    call('app/zome/fn')(params)
=======
connect("ws:localhost:3000").then(({callZome, close}) => {
    callZome('instanceId', 'zome', 'funcName')(params)
>>>>>>> ab954c44
})
```

### Scenario 2

UI is being served by the holochain conductor. This is the most commonly anticipated usage. Interface port is unknown but valid interface is defined in the conductor config. In this case no url parameter is required and it will automatically call the conductor to retrieve the correct port to make calls on. Usage:

```javascript
connect().then(({callZome, close}) => {
    callZome('instanceId', 'zome', 'funcName')(params)
})
```

### Conductor RPC calls

The holochain conductor exposes methods for each function of each zome of each running instance. 

If the web client is connected to an admin interface there are also RPC methods to manage DNAs, UIs, interfaces and bridges. These can be called from the web client for exampe as:
```
connect().then(({call, close}) => {
    call('admin/dna/install_from_file')(params)
})
```

[View the Holochain JSON-RPC API documentation](https://developer.holochain.org/guide/latest/conductor_json_rpc_api.html).

## Building

- To build for node/babel use `npm run build`. This will build to ./lib
- and to package for the web use `npm run build:web`. This will build to ./src

## Contributing

### Running tests

Tests can be run using `npm run test`

### Publishing

To publish a new release to npm use the following steps. Ensure you are on the master branch then run

- `npm version patch`
- ` npm publish --access public`

This will automatically build, lint, commit and push a new git tag before publishing. You can alternatively use `npm version major|minor|patch` to increment the correct version number. Please do not modify the version number in the package.json directly.

## License

This project is licensed under the AGPL-3.0 License<|MERGE_RESOLUTION|>--- conflicted
+++ resolved
@@ -25,13 +25,8 @@
 A full URL including port to the holochain interface is known and will never change. This is ok for development or very specific applications. Usage:
 
 ```javascript
-<<<<<<< HEAD
-connect("ws://localhost:3000").then(({call, close}) => {
-    call('app/zome/fn')(params)
-=======
-connect("ws:localhost:3000").then(({callZome, close}) => {
+connect("ws://localhost:3000").then(({callZome, close}) => {
     callZome('instanceId', 'zome', 'funcName')(params)
->>>>>>> ab954c44
 })
 ```
 

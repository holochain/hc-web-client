# hc-web-client

Thin wrapper around `rpc-websockets` to enable calling zome functions in Holochain apps installed in a conductor. This module aims to fill a similar role to web3.js and allow for connecting to a holochain instance in a variety of scenarios.

## Installation

The module can either be imported and used as part of a compiled web application or used in pure HTML. In the first case it is reccomended to download and install via npm `npm install @holochain/hc-web-client`. It can then be imported or required using

```javascript
const { connect } = require('@holochain/hc-web-client')
// or
import { connect } from '@holochain/hc-web-client'
```

For the pure HTML case the index.js file in the `dist/` folder must be moved to your project directory and imported using
```html
<script type="text/javascript" src="path/to/holoclient.js"></script>
```

## Usage

### Scenario 1

A full URL including port to the holochain interface is known and will never change. This is ok for development or very specific applications. Usage:

```javascript
connect("ws:localhost:3000").then(({call, close}) => {
    call('app/zome/fn')(params)
})
```

### Scenario 2

UI is being served by the holochain conductor. This is the most commonly anticipated usage. Interface port is unknown but valid interface is defined in the conductor config. In this case no url parameter is required and it will automatically call the conductor to retrieve the correct port to make calls on. Usage:

```javascript
connect().then(({call, close}) => {
    call('app/zome/fn')(params)
})
```


## Building

- To build for node/babel use `npm run build`. This will build to ./lib
- and to package for the web use `npm run build:web`. This will build to ./src

## Contributing

### Running tests

Tests can be run using `npm run test`

### Publishing

To publish a new release to npm use the following steps. Ensure you are on the master branch then run

- `npm version patch`
- `npm publish`

This will automatically build, lint, commit and push a new git tag before publishing. You can alternatively use `npm version major|minor|patch` to increment the correct version number. Please do not modify the version number in the package.json directly.

## License

This project is licensed under the AGPL-3.0 License

<<<<<<< HEAD
=======
[View the Holochain JSON-RPC API documentation](https://developer.holochain.org/guide/latest/conductor_json_rpc_api.html).

See [index.html](index.html) for example usage. You can use i.e. `python3 -m http.server`.
>>>>>>> 4b412e9e


<|MERGE_RESOLUTION|>--- conflicted
+++ resolved
@@ -62,13 +62,4 @@
 
 ## License
 
-This project is licensed under the AGPL-3.0 License
-
-<<<<<<< HEAD
-=======
-[View the Holochain JSON-RPC API documentation](https://developer.holochain.org/guide/latest/conductor_json_rpc_api.html).
-
-See [index.html](index.html) for example usage. You can use i.e. `python3 -m http.server`.
->>>>>>> 4b412e9e
-
-
+This project is licensed under the AGPL-3.0 License
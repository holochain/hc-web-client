import {Client} from 'rpc-websockets'

<<<<<<< HEAD
const CONTAINER_DNA_CONNECTIONS_PATH = "/_dna_connections.json"

function retrieve_port_from_container(): Promise<string> {
	return fetch(CONTAINER_DNA_CONNECTIONS_PATH)
		.then(data => {
				return data.json()["dna_interface"]["driver"]["port"]
		})
}

export const connect = (url?: string) => new Promise((fulfill, reject) => {
	new Promise(() => {
		if (url) {
			return url
		} else {
			return retrieve_port_from_container().then((port) => {
				return `ws://localhost:${port}`
			})
		}
	}).then((url) => {
	  const ws = new Client(url)
	  ws.on('open', () => {
	    const call = (...segments) => (params) => {
	      const method = segments.length === 1 ? segments[0] : segments.join('/')
	      return ws.call(method, params)
	    }
	    const close = () => ws.close()
	    fulfill({call, close, ws})
	  })
	})
=======
type HcWebClientConnect = {
  call: (...methodSegments: Array<string>) => (params: any) => Promise<string>,
  close: () => Promise<any>,
  ws: any
}

export const connect = (url: string) => new Promise<HcWebClientConnect>((fulfill, reject) => {
  const ws = new Client(url)
  ws.on('open', () => {
    const call = (...segments) => (params) => {
      const method = segments.length === 1 ? segments[0] : segments.join('/')
      return ws.call(method, params)
    }
    const close = () => ws.close()
    fulfill({call, close, ws})
  })
>>>>>>> 2b0a8728
})

// const win = (window as any)
// win.holoclient = win.holoclient || {connect}<|MERGE_RESOLUTION|>--- conflicted
+++ resolved
@@ -1,43 +1,7 @@
 import {Client} from 'rpc-websockets'
-
-<<<<<<< HEAD
-const CONTAINER_DNA_CONNECTIONS_PATH = "/_dna_connections.json"
-
-function retrieve_port_from_container(): Promise<string> {
-	return fetch(CONTAINER_DNA_CONNECTIONS_PATH)
-		.then(data => {
-				return data.json()["dna_interface"]["driver"]["port"]
-		})
-}
+type Hash = string
 
 export const connect = (url?: string) => new Promise((fulfill, reject) => {
-	new Promise(() => {
-		if (url) {
-			return url
-		} else {
-			return retrieve_port_from_container().then((port) => {
-				return `ws://localhost:${port}`
-			})
-		}
-	}).then((url) => {
-	  const ws = new Client(url)
-	  ws.on('open', () => {
-	    const call = (...segments) => (params) => {
-	      const method = segments.length === 1 ? segments[0] : segments.join('/')
-	      return ws.call(method, params)
-	    }
-	    const close = () => ws.close()
-	    fulfill({call, close, ws})
-	  })
-	})
-=======
-type HcWebClientConnect = {
-  call: (...methodSegments: Array<string>) => (params: any) => Promise<string>,
-  close: () => Promise<any>,
-  ws: any
-}
-
-export const connect = (url: string) => new Promise<HcWebClientConnect>((fulfill, reject) => {
   const ws = new Client(url)
   ws.on('open', () => {
     const call = (...segments) => (params) => {
@@ -47,7 +11,6 @@
     const close = () => ws.close()
     fulfill({call, close, ws})
   })
->>>>>>> 2b0a8728
 })
 
 // const win = (window as any)

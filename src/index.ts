<<<<<<< HEAD
import { Client } from 'rpc-websockets'

const CONDUCTOR_CONFIG = '/_dna_connections.json'

type Call = (...segments: Array<string>) => (params: any) => Promise<any>
type Close = () => Promise<any>

export const connect = (paramUrl?: string) => new Promise<{call: Call, close: Close, ws: any}>(async (fulfill, reject) => {
  const url = paramUrl || await getUrlFromContainer().catch(() => reject(
    'Could not auto-detect DNA interface from conductor. \
Ensure the web UI is hosted by a holochain conductor or manually specify url as parameter to connect'))

=======
import {Client} from 'rpc-websockets'

// export a function which consumes a URL of a running Holochain Websocket based JSON-RPC service
// and returns a Promise which fulfills to some utility functions for interacting with Holochain
export const connect = (url) => new Promise((fulfill, reject) => {
>>>>>>> 4b412e9e
  const ws = new Client(url)
  ws.on('open', () => {
    // create a function which returns a function
    // the outer function should be called with one or more arguments, meant to represent the RPC "method"
    // this value can only be a string
    // so, if there is only one, that argument will remain as-is
    // if there is more than one, the arguments will be joined into a single string, separated by forward slashes '/'

    // the inner function should be called with a JSON object, which will be the RPC "params"
    
    // in practice, using this looks like `call("instance", "zome_name", "function_name")({ key: "value" })`
    
    // the whole thing returns a Promise, which will resolve to the result, or an error
    const call = (...method_segments) => (params) => {
      
      const method = method_segments.length === 1 ? method_segments[0] : method_segments.join('/')
      return ws.call(method, params)
    }
    // define a function which will close the websocket connection
    const close = () => ws.close()
<<<<<<< HEAD
    fulfill({ call, close, ws })
  })
})

function getUrlFromContainer (): Promise<string> {
  return fetch(CONDUCTOR_CONFIG)
    .then(data => data.json())
    .then(json => json.dna_interface.driver.port)
    .then(port => `ws://localhost:${port}`)
}

if (typeof(window) !== 'undefined') {
  const win = (window as any)
  win.holoclient = win.holoclient || { connect }
}
=======
    
    // fulfill with the Promise with the `call`, and `close` functions, and the raw WebSocket too
    fulfill({call, close, ws})
  })
})

// in case for use in the browser, expose the `connect` function under the holochainClient global variable
const win = (window as any)
win.holochainClient = win.holochainClient || {connect}
>>>>>>> 4b412e9e
<|MERGE_RESOLUTION|>--- conflicted
+++ resolved
@@ -1,4 +1,3 @@
-<<<<<<< HEAD
 import { Client } from 'rpc-websockets'
 
 const CONDUCTOR_CONFIG = '/_dna_connections.json'
@@ -11,13 +10,6 @@
     'Could not auto-detect DNA interface from conductor. \
 Ensure the web UI is hosted by a holochain conductor or manually specify url as parameter to connect'))
 
-=======
-import {Client} from 'rpc-websockets'
-
-// export a function which consumes a URL of a running Holochain Websocket based JSON-RPC service
-// and returns a Promise which fulfills to some utility functions for interacting with Holochain
-export const connect = (url) => new Promise((fulfill, reject) => {
->>>>>>> 4b412e9e
   const ws = new Client(url)
   ws.on('open', () => {
     // create a function which returns a function
@@ -27,18 +19,17 @@
     // if there is more than one, the arguments will be joined into a single string, separated by forward slashes '/'
 
     // the inner function should be called with a JSON object, which will be the RPC "params"
-    
+
     // in practice, using this looks like `call("instance", "zome_name", "function_name")({ key: "value" })`
-    
+
     // the whole thing returns a Promise, which will resolve to the result, or an error
     const call = (...method_segments) => (params) => {
-      
+
       const method = method_segments.length === 1 ? method_segments[0] : method_segments.join('/')
       return ws.call(method, params)
     }
     // define a function which will close the websocket connection
     const close = () => ws.close()
-<<<<<<< HEAD
     fulfill({ call, close, ws })
   })
 })
@@ -53,15 +44,4 @@
 if (typeof(window) !== 'undefined') {
   const win = (window as any)
   win.holoclient = win.holoclient || { connect }
-}
-=======
-    
-    // fulfill with the Promise with the `call`, and `close` functions, and the raw WebSocket too
-    fulfill({call, close, ws})
-  })
-})
-
-// in case for use in the browser, expose the `connect` function under the holochainClient global variable
-const win = (window as any)
-win.holochainClient = win.holochainClient || {connect}
->>>>>>> 4b412e9e
+}